from __future__ import annotations

import inspect
from abc import ABC, abstractmethod
from functools import wraps
from graphlib import TopologicalSorter
from typing import Any, Callable, Generator, Iterable, LiteralString, Type

from pydantic import BaseModel

from ..exceptions import *
from ..session import Session, SessionType
from . import entity as entity_abc
from .types import State


def require_model(func):
    @wraps(func)
    def wrapper(*args, **kwargs):
        if "model_backing" not in kwargs:
            kwargs["model_backing"] = None

        return func(*args, **kwargs)

    return wrapper


class Driver(ABC):
    """
    Implements interface to backing note storage, either to Trilium itself
    (through ETAPI) or a filesystem.
    """

    entity: entity_abc.Entity | None = None

    session: Session | None = None

    def __init__(self, entity):
        self.entity = entity
        self.session = entity.session

    @abstractmethod
    def fetch(self) -> BaseModel | None:
        """
        Retrieve model from backing storage, or None if it doesn't exist.
        """
        ...

    @abstractmethod
    def flush_create(self, sorter: TopologicalSorter):
        """
        Create entity.
        """
        ...

    @abstractmethod
    def flush_update(self, sorter: TopologicalSorter):
        """
        Update entity.
        """
        ...

    @abstractmethod
    def flush_delete(self, sorter: TopologicalSorter):
        """
        Delete entity.
        """
        ...


class Model(ABC):
    """
    Abstraction of data model which is stored as a record in Trilium's
    database, encapsulating both locally modified data and data as received
    from Trilium.
    """

    # pydantic model used in etapi
    etapi_model: Type[BaseModel] | None = None

    # class to interface with ETAPI
    etapi_driver_cls: Type[Driver] | None = None

    # class to interface with filesystem
    file_driver_cls: Type[Driver] | None = None

    # mapping of alias to field name
    fields_alias: dict[str, str] | None = None

    # fields allowed for user update
    fields_update: list[str] | None = None

    # default values of fields
    fields_default: dict[str, str] | None = None

    # entity owning this object
    entity: entity_abc.Entity | None = None

    # cached data fetched from backing storage
    _backing: dict[str, str | int | bool] = None  # type: ignore

    # locally modified or created data, not committed to backing storage
    _working: dict[str, str | int | bool] = None  # type: ignore

    # whether model setup was completed (populating data from server)
    _setup_done: bool = False

    # whether object exists in backing storage (None if unknown)
    _exists: bool | None = None

    # list of stateful extensions registered by subclass
    _extensions: list[StatefulExtension] = None  # type: ignore

    # driver to interface with backing storage, or None
    # if in-memory only (for VirtualSession)
    _driver: Driver | None = None

    def __init__(self, entity: entity_abc.Entity):
        self.entity = entity
        self._extensions = list()

        # select driver based on session type and instantiate
        driver_map = {
            SessionType.ETAPI: self.etapi_driver_cls,
            SessionType.FILE: self.file_driver_cls,
        }

        if entity.session._type in driver_map:
            self._driver = driver_map[entity.session._type](entity)  # type: ignore

    def __str__(self) -> LiteralString:
        if self.fields_update is None or self.entity is None:
            return ""

        fields = list()

        for field in self.fields_update:
            if self._backing is None:
                if self.entity._is_create:
                    backing = ""
                else:
                    backing = "?"
            else:
                backing = self._backing[field]

            if self._working is None or not self.is_changed:
                working = ""
            else:
                if (
                    self._backing is not None
                    and self._backing[field] == self._working[field]
                ):
                    working = ""
                else:
                    if self.entity._is_create:
                        arrow = ""
                    else:
                        arrow = "->"

                    working = f"{arrow}{self._working[field]}"

            fields.append(f"{field}={backing}{working}")

        fields_str = ", ".join(fields)

        return f"{{{fields_str}}}"

    @classmethod
    @property
    def fields_update_alias(cls) -> Iterable[str]:
        """
        Maps aliased fields to canonical fields using fields_alias if
        provided.
        """

        if cls.fields_update is None:
            return []

        if cls.fields_alias:
            fields_update = cls.fields_update.copy()
            for alias, field in cls.fields_alias.items():
                if field in fields_update:
                    fields_update[fields_update.index(field)] = alias

            return fields_update

        return cls.fields_update

    @property
    def exists(self) -> bool:
        if self._exists is None:
            return False
        return self._exists

    @property
    def _nexists(self) -> bool:
        return self._exists is False and self._setup_done

    def flush(
        self, sorter: TopologicalSorter
    ) -> tuple[BaseModel | None, Generator | None]:
        """
        Flush model if any fields are changed.
        """
        if self.entity is None:
            return (None, None)

        if self.entity._state in [State.CREATE, State.UPDATE]:
            # if creating or updating, invoke flush prep
            self.entity._flush_prep()

        assert self._driver is not None

        # get flush method based on state
        func = {
            State.CREATE: self._driver.flush_create,
            State.UPDATE: self._driver.flush_update,
            State.DELETE: self._driver.flush_delete,
        }[self.entity._state]

        # invoke flush method
        model_new: BaseModel | None
        if inspect.isgeneratorfunction(func):
            # generator function: yields model, then performs extra processing
            gen = func(sorter)
            model_new = next(gen)
        else:
            # not generator function: just returns model
            gen = None
            model_new = func(sorter)

        # ensure we got the updated model
        if self.entity._state in [State.CREATE, State.UPDATE]:
            assert model_new is not None
        else:
            assert model_new is None

        if self.entity._state is State.CREATE:
            # set entity id if needed
            if self.entity._entity_id is None:
                entity_id = getattr(model_new, self.field_entity_id)  # type: ignore
                self.entity._set_entity_id(entity_id)

        return (model_new, gen)

    @property
    def fields_changed(self) -> bool:
        if (
            self._working is None
            or self._backing is None
            or self.fields_update is None
        ):
            return False

        backing = {k: self._backing[k] for k in self.fields_update}
        return backing != self._working

    @property
    def extension_changed(self) -> bool:
        return any(ext._is_changed for ext in self._extensions)

    @property
    def is_changed(self) -> bool:
        if self.entity is None:
            return False

        return (
            self.entity._is_create
            or self.fields_changed
            or self.extension_changed
        )

    def is_field_changed(self, field) -> bool:
        if self._working is None or self._backing is None:
            return False

        return self._backing[field] != self._working[field]

    def get_fields_changed(self) -> dict[str, Any]:
        """
        Return a dict of all fields which are changed.
        """

        fields = dict()
        for field in self.fields_update or []:
            if self._backing[field] != self._working[field]:
                fields[field] = self._working[field]

        return fields

    @property
    def setup_done(self) -> bool:
        return self._setup_done

    def teardown(self) -> None:
        self._backing = None  # type: ignore
        self._working = None  # type: ignore
        self._setup_done = False

        for ext in self._extensions:
            ext._teardown()

    def setup_check(self):
        """
        Setup model if not already done, prior to get/set access.
        """
        if self._setup_done is False:
            self.setup()

    def setup_check_init(self, model: BaseModel, create: bool | None = None):
        """
        Setup model if necessary and backing model provided
        during init (entity already retrieved from database).
        """
        setup = False

        if create:
            setup = True
        elif model is not None and self.check_newer(model):
            # no existing model or provided model is newer
            setup = True

        if setup:
            self.setup(model_backing=model, create=create)

    def check_newer(self, model: BaseModel) -> bool:
        return (
            self._backing is None
            or model.utc_date_modified > self._backing["utc_date_modified"]  # type: ignore
        )

    def setup(
        self, model_backing: BaseModel | None = None, create: bool | None = None
    ):
        """
        Populate state from database for this object. May occur any number of times
        per object.
        """

        if create is True:
            # if creating, just set flag: no need to query database
            self._exists = False

            # there can't be a backing model if it doesn't exist in db
            assert model_backing is None
        else:
            # attempt to fetch from database if not provided
            if model_backing is None:
                model_backing = self._driver.fetch()  # type: ignore

            if model_backing is None:
                self._backing = None  # type: ignore

                # create is False means expected to exist
                assert create is None
            else:
                self._backing = dict(model_backing)

            # set exists flag
            self._exists = self._backing is not None

        # populate working fields
        if self._exists:
            # reset fields if any; will create on demand if needed
            self._working = None  # type: ignore
        else:
            # populate new working fields
            self._working = {
                f: self._field_default(f) for f in (self.fields_update or [])
            }

            # move to create state
            self.entity._set_dirty(State.CREATE)

        if model_backing is not None:
            # invoke setup callback for entity
            self.entity._setup(model_backing)

        # set setup_done before extensions are setup; they may refer to state
        # from model (e.g. is_string requires note's type and mime fields)
        self._setup_done = True

        if self._extensions is not None:
            # invoke setup callback for extensions
            for ext in self._extensions:
                ext._setup(model_backing)

    def get_field(self, field, bypass_model_setup=False):
        """
        Get field from model, with working state taking precedence over
        database state.
        """

        assert field in self._etapi_fields

        # perform model setup if not done
        if not bypass_model_setup:
            self.setup_check()

        # attempt to get from working model
        if self._working is not None and field in self._working:
            # get field from working model
            return self._working[field]

        if bypass_model_setup:
            if self._backing is None:
                return None
        else:
            if not self.entity._is_create:
                # backing model should be populated at this point
                # if model setup was not bypassed
                assert self._backing is not None

        # get field from backing model
        if self._backing is not None:
            return self._backing[field]

        # return None in case data is not available yet (e.g. accessing
        # date created when not created yet)

    def set_field(self, field, value, bypass_validate=False):
        """
        Set field in working model.
        """

        # ensure field is writeable
        if field not in self.fields_update:
            raise ReadOnlyError(field, self.entity)

        # perform model setup if not done
        self.setup_check()

        # check if working model is initialized
        if self._working is None:
            # backing model should exist: working model populated for create
            assert self._backing is not None

            # populate working model with copy of backing model, filtered by
            # fields used for update
            self._working = {
                k: self._backing[k] for k in (self.fields_update or [])
            }

        if not bypass_validate:
            # validate fields for setting
            assert field in self.fields_update

        # handle deleted state
        if self.entity._state is State.DELETE:
            raise Exception(
                f"Attempt to set field={field} on entity={self} marked for delete"
            )

        # set field in working model
        self._working[field] = value

        # set as dirty/clean if needed
        self.entity._check_state()

    def register_extension(self, extension: StatefulExtension) -> None:
        """
        Register extension to receive model updates and handle teardown().
        Only stateful extensions are registered.
        """
        self._extensions.append(extension)

    def flush_extensions(self):
        for ext in self._extensions:
            if ext._is_changed:
                ext._flush()

    def _field_default(self, field: str) -> str:
        """
        Get default field for initializing working model.
        """

        # translate field alias if needed
        if self.fields_alias and field in self.fields_alias:
            field = self.fields_alias[field]

        assert (
            self.fields_default and field in self.fields_default
        ), f"{field} not in defaults"
        return self.fields_default[field]

    @property
    def _etapi_fields(self) -> set[str]:
        """
        Return all fields in pydantic model.
        """
        if self.etapi_model is None or self.etapi_model.__fields__ is None:
            return set()
        return {k for k in self.etapi_model.__fields__.keys()}


class ModelContainer:
    """
    Indicates that subclasses contain a model instance.
    """

    # instance of Model
    _model: Model = None  # type: ignore

    def __init__(self, model: Model):
        self._model = model


class Extension(ABC, ModelContainer):
    """
    Enables an entity to be extended: ensures model is setup when accessed
    and routes setattr() via ExtensionDescriptor.
    """

    _entity: entity_abc.Entity = None  # type: ignore

    def __init__(self, entity: entity_abc.Entity):
        ModelContainer.__init__(self, entity._model)
        self._entity = entity

    @abstractmethod
    def _setattr(self, val: Any) -> None:
        """
        Invoked when an attribute mapped by ExtensionDescriptor is set by the
        user.
        """
        ...


class StatefulExtension(Extension):
    """
    Extension which has state derived by model. This state is populated during
    setup() and cleared during teardown().
    """

    # TODO: driver to handle fetch, flush

    def __init__(self, entity: entity_abc.Entity):
        super().__init__(entity)
        entity._model.register_extension(self)

    @abstractmethod
    def _setup(self, model: BaseModel | None) -> None:
        """
        Invoked after model is initially setup, or if a model is refreshed.
        """
        ...

    @abstractmethod
    def _teardown(self) -> None:
        """
        Reset current state.
        """
        ...

    @property
    def _is_changed(self) -> bool:
        """
        Returns whether there is a state needing to be flushed.

        Stateful extensions may or may not have state needing to be flushed.
        Default to not requiring flush (currently only note content requires
        flush).
        """
        return False

    def _flush(self):
        """
        Commits changes to database.
        """
        ...


def require_setup(func):
    @wraps(func)
    def _require_setup(self, ent: entity_abc.Entity, objtype=None):
        ent._model.setup_check()
        return func(self, ent, objtype)

    return _require_setup


class FieldDescriptor:
    """
    Accessor for a model field, e.g. a {obj}`Note`'s `title` field.

    When written, updates the working state which will be committed
    to Trilium upon flush. When read, returns the working state if
    set by user, or the state from Trilium if not.
    """

    _field: str

    def __init__(self, field: str):
        self._field = field

    def __get__(self, ent, objtype=None):
        return ent._model.get_field(self._field)

    def __set__(self, ent, val):
        ent._model.set_field(self._field, val)


# FieldDescriptor internally raises ReadOnlyError; use this to easily document
# that it's read-only
class ReadOnlyFieldDescriptor(FieldDescriptor):
    """
    Accessor for a read-only model field, e.g. a {obj}`Note`'s
    `date_created` field.

    :raises ReadOnlyError: Upon write attempt
    """


class ReadOnlyDescriptor:
    """
    Accessor for read-only class attribute.

    :raises ReadOnlyError: Upon write attempt
    """

    _attr: str

    # name of callback used to check if None is allowed
    _allow_none_cb: str

    _allow_none: bool

    def __init__(
        self,
        attr: str,
        allow_none_cb: str | None = None,
        allow_none: bool = False,
    ):
        self._attr = attr
<<<<<<< HEAD
        self._allow_none_cb = allow_none_cb  # type: ignore
=======
        self._allow_none_cb = allow_none_cb
        self._allow_none = allow_none
>>>>>>> 1ef92bb2

    @require_setup
    def __get__(self, ent: entity_abc.Entity, objtype=None):
        # access value
        val = getattr(ent, self._attr)

        if val is None and not self._allow_none:
            # check if allowed to be None
            if self._allow_none_cb is None:
                allow_none = False
            else:
                allow_none_cb = getattr(ent, self._allow_none_cb)
                allow_none = allow_none_cb(ent)

            assert allow_none is True, f"Field {self._attr} is None"

        return val

    def __set__(self, ent: entity_abc.Entity, val):
        raise ReadOnlyError(self._attr, ent)


class WriteThroughDescriptor:
    """
    Accessor for class attribute which immediately populates the
    underlying model field when updated.
    """

    # attribute which holds value
    _attr: str

    # attribute of attribute containing value set in model
    _attr_attr: str

    # name of model field to be set
    _field: str

    def __init__(self, attr: str, attr_attr: str, field: str):
        self._attr = attr
        self._attr_attr = attr_attr
        self._field = field

    @require_setup
    def __get__(self, ent: entity_abc.Entity, objtype=None) -> Any:
        return getattr(ent, self._attr)

    def __set__(self, ent: entity_abc.Entity, value: Any):
        assert value is not None

        # set attr of entity
        setattr(ent, self._attr, value)

        # write through to model
        ent._model.set_field(self._field, getattr(value, self._attr_attr))


class WriteOnceDescriptor:
    """
    Accessor for field which is only allowed a single value. Subsequent
    assignments are a no-op if they set the same value.

    :raises ReadOnlyError: Upon write attempt with different value than
    currently set
    """

    # attribute which holds value
    _attr: str

    # callback to invoke after setting value
    _validator: Callable

    def __init__(self, attr: str, validator: Callable | None = None):
        self._attr = attr
        self._validator = validator  # type: ignore

    @require_setup
    def __get__(self, ent: entity_abc.Entity, objtype=None) -> Any:
        return getattr(ent, self._attr)

    def __set__(self, ent: entity_abc.Entity, value: Any):
        assert value is not None

        value_current = getattr(ent, self._attr)

        if value_current is None:
            setattr(ent, self._attr, value)
        else:
            # make sure value isn't being changed
            if value_current != value:
                raise ReadOnlyError(self._attr, ent)

        # invoke validator
        if self._validator:
            getattr(ent, self._validator)()  # type: ignore


class ExtensionDescriptor:
    """
    Accessor for model extension.

    A model extension performs additional processing on the model and provides
    an interface to update other entities associated with this entity.
    For example, {obj}`Note` uses an extension to process the list of
    attributes from the note model and create {obj}`Attribute` instances.
    """

    _attr: str

    def __init__(self, attr: str):
        self._attr = attr

    @require_setup
    def __get__(self, container: ModelContainer, objtype=None):
        return getattr(container, self._attr)

    @require_setup
    def __set__(self, container: ModelContainer, val):
        getattr(container, self._attr, val)._setattr(val)
<|MERGE_RESOLUTION|>--- conflicted
+++ resolved
@@ -1,758 +1,754 @@
-from __future__ import annotations
-
-import inspect
-from abc import ABC, abstractmethod
-from functools import wraps
-from graphlib import TopologicalSorter
-from typing import Any, Callable, Generator, Iterable, LiteralString, Type
-
-from pydantic import BaseModel
-
-from ..exceptions import *
-from ..session import Session, SessionType
-from . import entity as entity_abc
-from .types import State
-
-
-def require_model(func):
-    @wraps(func)
-    def wrapper(*args, **kwargs):
-        if "model_backing" not in kwargs:
-            kwargs["model_backing"] = None
-
-        return func(*args, **kwargs)
-
-    return wrapper
-
-
-class Driver(ABC):
-    """
-    Implements interface to backing note storage, either to Trilium itself
-    (through ETAPI) or a filesystem.
-    """
-
-    entity: entity_abc.Entity | None = None
-
-    session: Session | None = None
-
-    def __init__(self, entity):
-        self.entity = entity
-        self.session = entity.session
-
-    @abstractmethod
-    def fetch(self) -> BaseModel | None:
-        """
-        Retrieve model from backing storage, or None if it doesn't exist.
-        """
-        ...
-
-    @abstractmethod
-    def flush_create(self, sorter: TopologicalSorter):
-        """
-        Create entity.
-        """
-        ...
-
-    @abstractmethod
-    def flush_update(self, sorter: TopologicalSorter):
-        """
-        Update entity.
-        """
-        ...
-
-    @abstractmethod
-    def flush_delete(self, sorter: TopologicalSorter):
-        """
-        Delete entity.
-        """
-        ...
-
-
-class Model(ABC):
-    """
-    Abstraction of data model which is stored as a record in Trilium's
-    database, encapsulating both locally modified data and data as received
-    from Trilium.
-    """
-
-    # pydantic model used in etapi
-    etapi_model: Type[BaseModel] | None = None
-
-    # class to interface with ETAPI
-    etapi_driver_cls: Type[Driver] | None = None
-
-    # class to interface with filesystem
-    file_driver_cls: Type[Driver] | None = None
-
-    # mapping of alias to field name
-    fields_alias: dict[str, str] | None = None
-
-    # fields allowed for user update
-    fields_update: list[str] | None = None
-
-    # default values of fields
-    fields_default: dict[str, str] | None = None
-
-    # entity owning this object
-    entity: entity_abc.Entity | None = None
-
-    # cached data fetched from backing storage
-    _backing: dict[str, str | int | bool] = None  # type: ignore
-
-    # locally modified or created data, not committed to backing storage
-    _working: dict[str, str | int | bool] = None  # type: ignore
-
-    # whether model setup was completed (populating data from server)
-    _setup_done: bool = False
-
-    # whether object exists in backing storage (None if unknown)
-    _exists: bool | None = None
-
-    # list of stateful extensions registered by subclass
-    _extensions: list[StatefulExtension] = None  # type: ignore
-
-    # driver to interface with backing storage, or None
-    # if in-memory only (for VirtualSession)
-    _driver: Driver | None = None
-
-    def __init__(self, entity: entity_abc.Entity):
-        self.entity = entity
-        self._extensions = list()
-
-        # select driver based on session type and instantiate
-        driver_map = {
-            SessionType.ETAPI: self.etapi_driver_cls,
-            SessionType.FILE: self.file_driver_cls,
-        }
-
-        if entity.session._type in driver_map:
-            self._driver = driver_map[entity.session._type](entity)  # type: ignore
-
-    def __str__(self) -> LiteralString:
-        if self.fields_update is None or self.entity is None:
-            return ""
-
-        fields = list()
-
-        for field in self.fields_update:
-            if self._backing is None:
-                if self.entity._is_create:
-                    backing = ""
-                else:
-                    backing = "?"
-            else:
-                backing = self._backing[field]
-
-            if self._working is None or not self.is_changed:
-                working = ""
-            else:
-                if (
-                    self._backing is not None
-                    and self._backing[field] == self._working[field]
-                ):
-                    working = ""
-                else:
-                    if self.entity._is_create:
-                        arrow = ""
-                    else:
-                        arrow = "->"
-
-                    working = f"{arrow}{self._working[field]}"
-
-            fields.append(f"{field}={backing}{working}")
-
-        fields_str = ", ".join(fields)
-
-        return f"{{{fields_str}}}"
-
-    @classmethod
-    @property
-    def fields_update_alias(cls) -> Iterable[str]:
-        """
-        Maps aliased fields to canonical fields using fields_alias if
-        provided.
-        """
-
-        if cls.fields_update is None:
-            return []
-
-        if cls.fields_alias:
-            fields_update = cls.fields_update.copy()
-            for alias, field in cls.fields_alias.items():
-                if field in fields_update:
-                    fields_update[fields_update.index(field)] = alias
-
-            return fields_update
-
-        return cls.fields_update
-
-    @property
-    def exists(self) -> bool:
-        if self._exists is None:
-            return False
-        return self._exists
-
-    @property
-    def _nexists(self) -> bool:
-        return self._exists is False and self._setup_done
-
-    def flush(
-        self, sorter: TopologicalSorter
-    ) -> tuple[BaseModel | None, Generator | None]:
-        """
-        Flush model if any fields are changed.
-        """
-        if self.entity is None:
-            return (None, None)
-
-        if self.entity._state in [State.CREATE, State.UPDATE]:
-            # if creating or updating, invoke flush prep
-            self.entity._flush_prep()
-
-        assert self._driver is not None
-
-        # get flush method based on state
-        func = {
-            State.CREATE: self._driver.flush_create,
-            State.UPDATE: self._driver.flush_update,
-            State.DELETE: self._driver.flush_delete,
-        }[self.entity._state]
-
-        # invoke flush method
-        model_new: BaseModel | None
-        if inspect.isgeneratorfunction(func):
-            # generator function: yields model, then performs extra processing
-            gen = func(sorter)
-            model_new = next(gen)
-        else:
-            # not generator function: just returns model
-            gen = None
-            model_new = func(sorter)
-
-        # ensure we got the updated model
-        if self.entity._state in [State.CREATE, State.UPDATE]:
-            assert model_new is not None
-        else:
-            assert model_new is None
-
-        if self.entity._state is State.CREATE:
-            # set entity id if needed
-            if self.entity._entity_id is None:
-                entity_id = getattr(model_new, self.field_entity_id)  # type: ignore
-                self.entity._set_entity_id(entity_id)
-
-        return (model_new, gen)
-
-    @property
-    def fields_changed(self) -> bool:
-        if (
-            self._working is None
-            or self._backing is None
-            or self.fields_update is None
-        ):
-            return False
-
-        backing = {k: self._backing[k] for k in self.fields_update}
-        return backing != self._working
-
-    @property
-    def extension_changed(self) -> bool:
-        return any(ext._is_changed for ext in self._extensions)
-
-    @property
-    def is_changed(self) -> bool:
-        if self.entity is None:
-            return False
-
-        return (
-            self.entity._is_create
-            or self.fields_changed
-            or self.extension_changed
-        )
-
-    def is_field_changed(self, field) -> bool:
-        if self._working is None or self._backing is None:
-            return False
-
-        return self._backing[field] != self._working[field]
-
-    def get_fields_changed(self) -> dict[str, Any]:
-        """
-        Return a dict of all fields which are changed.
-        """
-
-        fields = dict()
-        for field in self.fields_update or []:
-            if self._backing[field] != self._working[field]:
-                fields[field] = self._working[field]
-
-        return fields
-
-    @property
-    def setup_done(self) -> bool:
-        return self._setup_done
-
-    def teardown(self) -> None:
-        self._backing = None  # type: ignore
-        self._working = None  # type: ignore
-        self._setup_done = False
-
-        for ext in self._extensions:
-            ext._teardown()
-
-    def setup_check(self):
-        """
-        Setup model if not already done, prior to get/set access.
-        """
-        if self._setup_done is False:
-            self.setup()
-
-    def setup_check_init(self, model: BaseModel, create: bool | None = None):
-        """
-        Setup model if necessary and backing model provided
-        during init (entity already retrieved from database).
-        """
-        setup = False
-
-        if create:
-            setup = True
-        elif model is not None and self.check_newer(model):
-            # no existing model or provided model is newer
-            setup = True
-
-        if setup:
-            self.setup(model_backing=model, create=create)
-
-    def check_newer(self, model: BaseModel) -> bool:
-        return (
-            self._backing is None
-            or model.utc_date_modified > self._backing["utc_date_modified"]  # type: ignore
-        )
-
-    def setup(
-        self, model_backing: BaseModel | None = None, create: bool | None = None
-    ):
-        """
-        Populate state from database for this object. May occur any number of times
-        per object.
-        """
-
-        if create is True:
-            # if creating, just set flag: no need to query database
-            self._exists = False
-
-            # there can't be a backing model if it doesn't exist in db
-            assert model_backing is None
-        else:
-            # attempt to fetch from database if not provided
-            if model_backing is None:
-                model_backing = self._driver.fetch()  # type: ignore
-
-            if model_backing is None:
-                self._backing = None  # type: ignore
-
-                # create is False means expected to exist
-                assert create is None
-            else:
-                self._backing = dict(model_backing)
-
-            # set exists flag
-            self._exists = self._backing is not None
-
-        # populate working fields
-        if self._exists:
-            # reset fields if any; will create on demand if needed
-            self._working = None  # type: ignore
-        else:
-            # populate new working fields
-            self._working = {
-                f: self._field_default(f) for f in (self.fields_update or [])
-            }
-
-            # move to create state
-            self.entity._set_dirty(State.CREATE)
-
-        if model_backing is not None:
-            # invoke setup callback for entity
-            self.entity._setup(model_backing)
-
-        # set setup_done before extensions are setup; they may refer to state
-        # from model (e.g. is_string requires note's type and mime fields)
-        self._setup_done = True
-
-        if self._extensions is not None:
-            # invoke setup callback for extensions
-            for ext in self._extensions:
-                ext._setup(model_backing)
-
-    def get_field(self, field, bypass_model_setup=False):
-        """
-        Get field from model, with working state taking precedence over
-        database state.
-        """
-
-        assert field in self._etapi_fields
-
-        # perform model setup if not done
-        if not bypass_model_setup:
-            self.setup_check()
-
-        # attempt to get from working model
-        if self._working is not None and field in self._working:
-            # get field from working model
-            return self._working[field]
-
-        if bypass_model_setup:
-            if self._backing is None:
-                return None
-        else:
-            if not self.entity._is_create:
-                # backing model should be populated at this point
-                # if model setup was not bypassed
-                assert self._backing is not None
-
-        # get field from backing model
-        if self._backing is not None:
-            return self._backing[field]
-
-        # return None in case data is not available yet (e.g. accessing
-        # date created when not created yet)
-
-    def set_field(self, field, value, bypass_validate=False):
-        """
-        Set field in working model.
-        """
-
-        # ensure field is writeable
-        if field not in self.fields_update:
-            raise ReadOnlyError(field, self.entity)
-
-        # perform model setup if not done
-        self.setup_check()
-
-        # check if working model is initialized
-        if self._working is None:
-            # backing model should exist: working model populated for create
-            assert self._backing is not None
-
-            # populate working model with copy of backing model, filtered by
-            # fields used for update
-            self._working = {
-                k: self._backing[k] for k in (self.fields_update or [])
-            }
-
-        if not bypass_validate:
-            # validate fields for setting
-            assert field in self.fields_update
-
-        # handle deleted state
-        if self.entity._state is State.DELETE:
-            raise Exception(
-                f"Attempt to set field={field} on entity={self} marked for delete"
-            )
-
-        # set field in working model
-        self._working[field] = value
-
-        # set as dirty/clean if needed
-        self.entity._check_state()
-
-    def register_extension(self, extension: StatefulExtension) -> None:
-        """
-        Register extension to receive model updates and handle teardown().
-        Only stateful extensions are registered.
-        """
-        self._extensions.append(extension)
-
-    def flush_extensions(self):
-        for ext in self._extensions:
-            if ext._is_changed:
-                ext._flush()
-
-    def _field_default(self, field: str) -> str:
-        """
-        Get default field for initializing working model.
-        """
-
-        # translate field alias if needed
-        if self.fields_alias and field in self.fields_alias:
-            field = self.fields_alias[field]
-
-        assert (
-            self.fields_default and field in self.fields_default
-        ), f"{field} not in defaults"
-        return self.fields_default[field]
-
-    @property
-    def _etapi_fields(self) -> set[str]:
-        """
-        Return all fields in pydantic model.
-        """
-        if self.etapi_model is None or self.etapi_model.__fields__ is None:
-            return set()
-        return {k for k in self.etapi_model.__fields__.keys()}
-
-
-class ModelContainer:
-    """
-    Indicates that subclasses contain a model instance.
-    """
-
-    # instance of Model
-    _model: Model = None  # type: ignore
-
-    def __init__(self, model: Model):
-        self._model = model
-
-
-class Extension(ABC, ModelContainer):
-    """
-    Enables an entity to be extended: ensures model is setup when accessed
-    and routes setattr() via ExtensionDescriptor.
-    """
-
-    _entity: entity_abc.Entity = None  # type: ignore
-
-    def __init__(self, entity: entity_abc.Entity):
-        ModelContainer.__init__(self, entity._model)
-        self._entity = entity
-
-    @abstractmethod
-    def _setattr(self, val: Any) -> None:
-        """
-        Invoked when an attribute mapped by ExtensionDescriptor is set by the
-        user.
-        """
-        ...
-
-
-class StatefulExtension(Extension):
-    """
-    Extension which has state derived by model. This state is populated during
-    setup() and cleared during teardown().
-    """
-
-    # TODO: driver to handle fetch, flush
-
-    def __init__(self, entity: entity_abc.Entity):
-        super().__init__(entity)
-        entity._model.register_extension(self)
-
-    @abstractmethod
-    def _setup(self, model: BaseModel | None) -> None:
-        """
-        Invoked after model is initially setup, or if a model is refreshed.
-        """
-        ...
-
-    @abstractmethod
-    def _teardown(self) -> None:
-        """
-        Reset current state.
-        """
-        ...
-
-    @property
-    def _is_changed(self) -> bool:
-        """
-        Returns whether there is a state needing to be flushed.
-
-        Stateful extensions may or may not have state needing to be flushed.
-        Default to not requiring flush (currently only note content requires
-        flush).
-        """
-        return False
-
-    def _flush(self):
-        """
-        Commits changes to database.
-        """
-        ...
-
-
-def require_setup(func):
-    @wraps(func)
-    def _require_setup(self, ent: entity_abc.Entity, objtype=None):
-        ent._model.setup_check()
-        return func(self, ent, objtype)
-
-    return _require_setup
-
-
-class FieldDescriptor:
-    """
-    Accessor for a model field, e.g. a {obj}`Note`'s `title` field.
-
-    When written, updates the working state which will be committed
-    to Trilium upon flush. When read, returns the working state if
-    set by user, or the state from Trilium if not.
-    """
-
-    _field: str
-
-    def __init__(self, field: str):
-        self._field = field
-
-    def __get__(self, ent, objtype=None):
-        return ent._model.get_field(self._field)
-
-    def __set__(self, ent, val):
-        ent._model.set_field(self._field, val)
-
-
-# FieldDescriptor internally raises ReadOnlyError; use this to easily document
-# that it's read-only
-class ReadOnlyFieldDescriptor(FieldDescriptor):
-    """
-    Accessor for a read-only model field, e.g. a {obj}`Note`'s
-    `date_created` field.
-
-    :raises ReadOnlyError: Upon write attempt
-    """
-
-
-class ReadOnlyDescriptor:
-    """
-    Accessor for read-only class attribute.
-
-    :raises ReadOnlyError: Upon write attempt
-    """
-
-    _attr: str
-
-    # name of callback used to check if None is allowed
-    _allow_none_cb: str
-
-    _allow_none: bool
-
-    def __init__(
-        self,
-        attr: str,
-        allow_none_cb: str | None = None,
-        allow_none: bool = False,
-    ):
-        self._attr = attr
-<<<<<<< HEAD
-        self._allow_none_cb = allow_none_cb  # type: ignore
-=======
-        self._allow_none_cb = allow_none_cb
-        self._allow_none = allow_none
->>>>>>> 1ef92bb2
-
-    @require_setup
-    def __get__(self, ent: entity_abc.Entity, objtype=None):
-        # access value
-        val = getattr(ent, self._attr)
-
-        if val is None and not self._allow_none:
-            # check if allowed to be None
-            if self._allow_none_cb is None:
-                allow_none = False
-            else:
-                allow_none_cb = getattr(ent, self._allow_none_cb)
-                allow_none = allow_none_cb(ent)
-
-            assert allow_none is True, f"Field {self._attr} is None"
-
-        return val
-
-    def __set__(self, ent: entity_abc.Entity, val):
-        raise ReadOnlyError(self._attr, ent)
-
-
-class WriteThroughDescriptor:
-    """
-    Accessor for class attribute which immediately populates the
-    underlying model field when updated.
-    """
-
-    # attribute which holds value
-    _attr: str
-
-    # attribute of attribute containing value set in model
-    _attr_attr: str
-
-    # name of model field to be set
-    _field: str
-
-    def __init__(self, attr: str, attr_attr: str, field: str):
-        self._attr = attr
-        self._attr_attr = attr_attr
-        self._field = field
-
-    @require_setup
-    def __get__(self, ent: entity_abc.Entity, objtype=None) -> Any:
-        return getattr(ent, self._attr)
-
-    def __set__(self, ent: entity_abc.Entity, value: Any):
-        assert value is not None
-
-        # set attr of entity
-        setattr(ent, self._attr, value)
-
-        # write through to model
-        ent._model.set_field(self._field, getattr(value, self._attr_attr))
-
-
-class WriteOnceDescriptor:
-    """
-    Accessor for field which is only allowed a single value. Subsequent
-    assignments are a no-op if they set the same value.
-
-    :raises ReadOnlyError: Upon write attempt with different value than
-    currently set
-    """
-
-    # attribute which holds value
-    _attr: str
-
-    # callback to invoke after setting value
-    _validator: Callable
-
-    def __init__(self, attr: str, validator: Callable | None = None):
-        self._attr = attr
-        self._validator = validator  # type: ignore
-
-    @require_setup
-    def __get__(self, ent: entity_abc.Entity, objtype=None) -> Any:
-        return getattr(ent, self._attr)
-
-    def __set__(self, ent: entity_abc.Entity, value: Any):
-        assert value is not None
-
-        value_current = getattr(ent, self._attr)
-
-        if value_current is None:
-            setattr(ent, self._attr, value)
-        else:
-            # make sure value isn't being changed
-            if value_current != value:
-                raise ReadOnlyError(self._attr, ent)
-
-        # invoke validator
-        if self._validator:
-            getattr(ent, self._validator)()  # type: ignore
-
-
-class ExtensionDescriptor:
-    """
-    Accessor for model extension.
-
-    A model extension performs additional processing on the model and provides
-    an interface to update other entities associated with this entity.
-    For example, {obj}`Note` uses an extension to process the list of
-    attributes from the note model and create {obj}`Attribute` instances.
-    """
-
-    _attr: str
-
-    def __init__(self, attr: str):
-        self._attr = attr
-
-    @require_setup
-    def __get__(self, container: ModelContainer, objtype=None):
-        return getattr(container, self._attr)
-
-    @require_setup
-    def __set__(self, container: ModelContainer, val):
-        getattr(container, self._attr, val)._setattr(val)
+from __future__ import annotations
+
+import inspect
+from abc import ABC, abstractmethod
+from functools import wraps
+from graphlib import TopologicalSorter
+from typing import Any, Callable, Generator, Iterable, LiteralString, Type
+
+from pydantic import BaseModel
+
+from ..exceptions import *
+from ..session import Session, SessionType
+from . import entity as entity_abc
+from .types import State
+
+
+def require_model(func):
+    @wraps(func)
+    def wrapper(*args, **kwargs):
+        if "model_backing" not in kwargs:
+            kwargs["model_backing"] = None
+
+        return func(*args, **kwargs)
+
+    return wrapper
+
+
+class Driver(ABC):
+    """
+    Implements interface to backing note storage, either to Trilium itself
+    (through ETAPI) or a filesystem.
+    """
+
+    entity: entity_abc.Entity | None = None
+
+    session: Session | None = None
+
+    def __init__(self, entity):
+        self.entity = entity
+        self.session = entity.session
+
+    @abstractmethod
+    def fetch(self) -> BaseModel | None:
+        """
+        Retrieve model from backing storage, or None if it doesn't exist.
+        """
+        ...
+
+    @abstractmethod
+    def flush_create(self, sorter: TopologicalSorter):
+        """
+        Create entity.
+        """
+        ...
+
+    @abstractmethod
+    def flush_update(self, sorter: TopologicalSorter):
+        """
+        Update entity.
+        """
+        ...
+
+    @abstractmethod
+    def flush_delete(self, sorter: TopologicalSorter):
+        """
+        Delete entity.
+        """
+        ...
+
+
+class Model(ABC):
+    """
+    Abstraction of data model which is stored as a record in Trilium's
+    database, encapsulating both locally modified data and data as received
+    from Trilium.
+    """
+
+    # pydantic model used in etapi
+    etapi_model: Type[BaseModel] | None = None
+
+    # class to interface with ETAPI
+    etapi_driver_cls: Type[Driver] | None = None
+
+    # class to interface with filesystem
+    file_driver_cls: Type[Driver] | None = None
+
+    # mapping of alias to field name
+    fields_alias: dict[str, str] | None = None
+
+    # fields allowed for user update
+    fields_update: list[str] | None = None
+
+    # default values of fields
+    fields_default: dict[str, str] | None = None
+
+    # entity owning this object
+    entity: entity_abc.Entity | None = None
+
+    # cached data fetched from backing storage
+    _backing: dict[str, str | int | bool] = None  # type: ignore
+
+    # locally modified or created data, not committed to backing storage
+    _working: dict[str, str | int | bool] = None  # type: ignore
+
+    # whether model setup was completed (populating data from server)
+    _setup_done: bool = False
+
+    # whether object exists in backing storage (None if unknown)
+    _exists: bool | None = None
+
+    # list of stateful extensions registered by subclass
+    _extensions: list[StatefulExtension] = None  # type: ignore
+
+    # driver to interface with backing storage, or None
+    # if in-memory only (for VirtualSession)
+    _driver: Driver | None = None
+
+    def __init__(self, entity: entity_abc.Entity):
+        self.entity = entity
+        self._extensions = list()
+
+        # select driver based on session type and instantiate
+        driver_map = {
+            SessionType.ETAPI: self.etapi_driver_cls,
+            SessionType.FILE: self.file_driver_cls,
+        }
+
+        if entity.session._type in driver_map:
+            self._driver = driver_map[entity.session._type](entity)  # type: ignore
+
+    def __str__(self) -> LiteralString:
+        if self.fields_update is None or self.entity is None:
+            return ""
+
+        fields = list()
+
+        for field in self.fields_update:
+            if self._backing is None:
+                if self.entity._is_create:
+                    backing = ""
+                else:
+                    backing = "?"
+            else:
+                backing = self._backing[field]
+
+            if self._working is None or not self.is_changed:
+                working = ""
+            else:
+                if (
+                    self._backing is not None
+                    and self._backing[field] == self._working[field]
+                ):
+                    working = ""
+                else:
+                    if self.entity._is_create:
+                        arrow = ""
+                    else:
+                        arrow = "->"
+
+                    working = f"{arrow}{self._working[field]}"
+
+            fields.append(f"{field}={backing}{working}")
+
+        fields_str = ", ".join(fields)
+
+        return f"{{{fields_str}}}"
+
+    @classmethod
+    @property
+    def fields_update_alias(cls) -> Iterable[str]:
+        """
+        Maps aliased fields to canonical fields using fields_alias if
+        provided.
+        """
+
+        if cls.fields_update is None:
+            return []
+
+        if cls.fields_alias:
+            fields_update = cls.fields_update.copy()
+            for alias, field in cls.fields_alias.items():
+                if field in fields_update:
+                    fields_update[fields_update.index(field)] = alias
+
+            return fields_update
+
+        return cls.fields_update
+
+    @property
+    def exists(self) -> bool:
+        if self._exists is None:
+            return False
+        return self._exists
+
+    @property
+    def _nexists(self) -> bool:
+        return self._exists is False and self._setup_done
+
+    def flush(
+        self, sorter: TopologicalSorter
+    ) -> tuple[BaseModel | None, Generator | None]:
+        """
+        Flush model if any fields are changed.
+        """
+        if self.entity is None:
+            return (None, None)
+
+        if self.entity._state in [State.CREATE, State.UPDATE]:
+            # if creating or updating, invoke flush prep
+            self.entity._flush_prep()
+
+        assert self._driver is not None
+
+        # get flush method based on state
+        func = {
+            State.CREATE: self._driver.flush_create,
+            State.UPDATE: self._driver.flush_update,
+            State.DELETE: self._driver.flush_delete,
+        }[self.entity._state]
+
+        # invoke flush method
+        model_new: BaseModel | None
+        if inspect.isgeneratorfunction(func):
+            # generator function: yields model, then performs extra processing
+            gen = func(sorter)
+            model_new = next(gen)
+        else:
+            # not generator function: just returns model
+            gen = None
+            model_new = func(sorter)
+
+        # ensure we got the updated model
+        if self.entity._state in [State.CREATE, State.UPDATE]:
+            assert model_new is not None
+        else:
+            assert model_new is None
+
+        if self.entity._state is State.CREATE:
+            # set entity id if needed
+            if self.entity._entity_id is None:
+                entity_id = getattr(model_new, self.field_entity_id)  # type: ignore
+                self.entity._set_entity_id(entity_id)
+
+        return (model_new, gen)
+
+    @property
+    def fields_changed(self) -> bool:
+        if (
+            self._working is None
+            or self._backing is None
+            or self.fields_update is None
+        ):
+            return False
+
+        backing = {k: self._backing[k] for k in self.fields_update}
+        return backing != self._working
+
+    @property
+    def extension_changed(self) -> bool:
+        return any(ext._is_changed for ext in self._extensions)
+
+    @property
+    def is_changed(self) -> bool:
+        if self.entity is None:
+            return False
+
+        return (
+            self.entity._is_create
+            or self.fields_changed
+            or self.extension_changed
+        )
+
+    def is_field_changed(self, field) -> bool:
+        if self._working is None or self._backing is None:
+            return False
+
+        return self._backing[field] != self._working[field]
+
+    def get_fields_changed(self) -> dict[str, Any]:
+        """
+        Return a dict of all fields which are changed.
+        """
+
+        fields = dict()
+        for field in self.fields_update or []:
+            if self._backing[field] != self._working[field]:
+                fields[field] = self._working[field]
+
+        return fields
+
+    @property
+    def setup_done(self) -> bool:
+        return self._setup_done
+
+    def teardown(self) -> None:
+        self._backing = None  # type: ignore
+        self._working = None  # type: ignore
+        self._setup_done = False
+
+        for ext in self._extensions:
+            ext._teardown()
+
+    def setup_check(self):
+        """
+        Setup model if not already done, prior to get/set access.
+        """
+        if self._setup_done is False:
+            self.setup()
+
+    def setup_check_init(self, model: BaseModel, create: bool | None = None):
+        """
+        Setup model if necessary and backing model provided
+        during init (entity already retrieved from database).
+        """
+        setup = False
+
+        if create:
+            setup = True
+        elif model is not None and self.check_newer(model):
+            # no existing model or provided model is newer
+            setup = True
+
+        if setup:
+            self.setup(model_backing=model, create=create)
+
+    def check_newer(self, model: BaseModel) -> bool:
+        return (
+            self._backing is None
+            or model.utc_date_modified > self._backing["utc_date_modified"]  # type: ignore
+        )
+
+    def setup(
+        self, model_backing: BaseModel | None = None, create: bool | None = None
+    ):
+        """
+        Populate state from database for this object. May occur any number of times
+        per object.
+        """
+
+        if create is True:
+            # if creating, just set flag: no need to query database
+            self._exists = False
+
+            # there can't be a backing model if it doesn't exist in db
+            assert model_backing is None
+        else:
+            # attempt to fetch from database if not provided
+            if model_backing is None:
+                model_backing = self._driver.fetch()  # type: ignore
+
+            if model_backing is None:
+                self._backing = None  # type: ignore
+
+                # create is False means expected to exist
+                assert create is None
+            else:
+                self._backing = dict(model_backing)
+
+            # set exists flag
+            self._exists = self._backing is not None
+
+        # populate working fields
+        if self._exists:
+            # reset fields if any; will create on demand if needed
+            self._working = None  # type: ignore
+        else:
+            # populate new working fields
+            self._working = {
+                f: self._field_default(f) for f in (self.fields_update or [])
+            }
+
+            # move to create state
+            self.entity._set_dirty(State.CREATE)
+
+        if model_backing is not None:
+            # invoke setup callback for entity
+            self.entity._setup(model_backing)
+
+        # set setup_done before extensions are setup; they may refer to state
+        # from model (e.g. is_string requires note's type and mime fields)
+        self._setup_done = True
+
+        if self._extensions is not None:
+            # invoke setup callback for extensions
+            for ext in self._extensions:
+                ext._setup(model_backing)
+
+    def get_field(self, field, bypass_model_setup=False):
+        """
+        Get field from model, with working state taking precedence over
+        database state.
+        """
+
+        assert field in self._etapi_fields
+
+        # perform model setup if not done
+        if not bypass_model_setup:
+            self.setup_check()
+
+        # attempt to get from working model
+        if self._working is not None and field in self._working:
+            # get field from working model
+            return self._working[field]
+
+        if bypass_model_setup:
+            if self._backing is None:
+                return None
+        else:
+            if not self.entity._is_create:
+                # backing model should be populated at this point
+                # if model setup was not bypassed
+                assert self._backing is not None
+
+        # get field from backing model
+        if self._backing is not None:
+            return self._backing[field]
+
+        # return None in case data is not available yet (e.g. accessing
+        # date created when not created yet)
+
+    def set_field(self, field, value, bypass_validate=False):
+        """
+        Set field in working model.
+        """
+
+        # ensure field is writeable
+        if field not in self.fields_update:
+            raise ReadOnlyError(field, self.entity)
+
+        # perform model setup if not done
+        self.setup_check()
+
+        # check if working model is initialized
+        if self._working is None:
+            # backing model should exist: working model populated for create
+            assert self._backing is not None
+
+            # populate working model with copy of backing model, filtered by
+            # fields used for update
+            self._working = {
+                k: self._backing[k] for k in (self.fields_update or [])
+            }
+
+        if not bypass_validate:
+            # validate fields for setting
+            assert field in self.fields_update
+
+        # handle deleted state
+        if self.entity._state is State.DELETE:
+            raise Exception(
+                f"Attempt to set field={field} on entity={self} marked for delete"
+            )
+
+        # set field in working model
+        self._working[field] = value
+
+        # set as dirty/clean if needed
+        self.entity._check_state()
+
+    def register_extension(self, extension: StatefulExtension) -> None:
+        """
+        Register extension to receive model updates and handle teardown().
+        Only stateful extensions are registered.
+        """
+        self._extensions.append(extension)
+
+    def flush_extensions(self):
+        for ext in self._extensions:
+            if ext._is_changed:
+                ext._flush()
+
+    def _field_default(self, field: str) -> str:
+        """
+        Get default field for initializing working model.
+        """
+
+        # translate field alias if needed
+        if self.fields_alias and field in self.fields_alias:
+            field = self.fields_alias[field]
+
+        assert (
+            self.fields_default and field in self.fields_default
+        ), f"{field} not in defaults"
+        return self.fields_default[field]
+
+    @property
+    def _etapi_fields(self) -> set[str]:
+        """
+        Return all fields in pydantic model.
+        """
+        if self.etapi_model is None or self.etapi_model.__fields__ is None:
+            return set()
+        return {k for k in self.etapi_model.__fields__.keys()}
+
+
+class ModelContainer:
+    """
+    Indicates that subclasses contain a model instance.
+    """
+
+    # instance of Model
+    _model: Model = None  # type: ignore
+
+    def __init__(self, model: Model):
+        self._model = model
+
+
+class Extension(ABC, ModelContainer):
+    """
+    Enables an entity to be extended: ensures model is setup when accessed
+    and routes setattr() via ExtensionDescriptor.
+    """
+
+    _entity: entity_abc.Entity = None  # type: ignore
+
+    def __init__(self, entity: entity_abc.Entity):
+        ModelContainer.__init__(self, entity._model)
+        self._entity = entity
+
+    @abstractmethod
+    def _setattr(self, val: Any) -> None:
+        """
+        Invoked when an attribute mapped by ExtensionDescriptor is set by the
+        user.
+        """
+        ...
+
+
+class StatefulExtension(Extension):
+    """
+    Extension which has state derived by model. This state is populated during
+    setup() and cleared during teardown().
+    """
+
+    # TODO: driver to handle fetch, flush
+
+    def __init__(self, entity: entity_abc.Entity):
+        super().__init__(entity)
+        entity._model.register_extension(self)
+
+    @abstractmethod
+    def _setup(self, model: BaseModel | None) -> None:
+        """
+        Invoked after model is initially setup, or if a model is refreshed.
+        """
+        ...
+
+    @abstractmethod
+    def _teardown(self) -> None:
+        """
+        Reset current state.
+        """
+        ...
+
+    @property
+    def _is_changed(self) -> bool:
+        """
+        Returns whether there is a state needing to be flushed.
+
+        Stateful extensions may or may not have state needing to be flushed.
+        Default to not requiring flush (currently only note content requires
+        flush).
+        """
+        return False
+
+    def _flush(self):
+        """
+        Commits changes to database.
+        """
+        ...
+
+
+def require_setup(func):
+    @wraps(func)
+    def _require_setup(self, ent: entity_abc.Entity, objtype=None):
+        ent._model.setup_check()
+        return func(self, ent, objtype)
+
+    return _require_setup
+
+
+class FieldDescriptor:
+    """
+    Accessor for a model field, e.g. a {obj}`Note`'s `title` field.
+
+    When written, updates the working state which will be committed
+    to Trilium upon flush. When read, returns the working state if
+    set by user, or the state from Trilium if not.
+    """
+
+    _field: str
+
+    def __init__(self, field: str):
+        self._field = field
+
+    def __get__(self, ent, objtype=None):
+        return ent._model.get_field(self._field)
+
+    def __set__(self, ent, val):
+        ent._model.set_field(self._field, val)
+
+
+# FieldDescriptor internally raises ReadOnlyError; use this to easily document
+# that it's read-only
+class ReadOnlyFieldDescriptor(FieldDescriptor):
+    """
+    Accessor for a read-only model field, e.g. a {obj}`Note`'s
+    `date_created` field.
+
+    :raises ReadOnlyError: Upon write attempt
+    """
+
+
+class ReadOnlyDescriptor:
+    """
+    Accessor for read-only class attribute.
+
+    :raises ReadOnlyError: Upon write attempt
+    """
+
+    _attr: str
+
+    # name of callback used to check if None is allowed
+    _allow_none_cb: str
+
+    _allow_none: bool
+
+    def __init__(
+        self,
+        attr: str,
+        allow_none_cb: str | None = None,
+        allow_none: bool = False,
+    ):
+        self._attr = attr
+        self._allow_none_cb = allow_none_cb  # type: ignore
+        self._allow_none = allow_none
+
+    @require_setup
+    def __get__(self, ent: entity_abc.Entity, objtype=None):
+        # access value
+        val = getattr(ent, self._attr)
+
+        if val is None and not self._allow_none:
+            # check if allowed to be None
+            if self._allow_none_cb is None:
+                allow_none = False
+            else:
+                allow_none_cb = getattr(ent, self._allow_none_cb)
+                allow_none = allow_none_cb(ent)
+
+            assert allow_none is True, f"Field {self._attr} is None"
+
+        return val
+
+    def __set__(self, ent: entity_abc.Entity, val):
+        raise ReadOnlyError(self._attr, ent)
+
+
+class WriteThroughDescriptor:
+    """
+    Accessor for class attribute which immediately populates the
+    underlying model field when updated.
+    """
+
+    # attribute which holds value
+    _attr: str
+
+    # attribute of attribute containing value set in model
+    _attr_attr: str
+
+    # name of model field to be set
+    _field: str
+
+    def __init__(self, attr: str, attr_attr: str, field: str):
+        self._attr = attr
+        self._attr_attr = attr_attr
+        self._field = field
+
+    @require_setup
+    def __get__(self, ent: entity_abc.Entity, objtype=None) -> Any:
+        return getattr(ent, self._attr)
+
+    def __set__(self, ent: entity_abc.Entity, value: Any):
+        assert value is not None
+
+        # set attr of entity
+        setattr(ent, self._attr, value)
+
+        # write through to model
+        ent._model.set_field(self._field, getattr(value, self._attr_attr))
+
+
+class WriteOnceDescriptor:
+    """
+    Accessor for field which is only allowed a single value. Subsequent
+    assignments are a no-op if they set the same value.
+
+    :raises ReadOnlyError: Upon write attempt with different value than
+    currently set
+    """
+
+    # attribute which holds value
+    _attr: str
+
+    # callback to invoke after setting value
+    _validator: Callable
+
+    def __init__(self, attr: str, validator: Callable | None = None):
+        self._attr = attr
+        self._validator = validator  # type: ignore
+
+    @require_setup
+    def __get__(self, ent: entity_abc.Entity, objtype=None) -> Any:
+        return getattr(ent, self._attr)
+
+    def __set__(self, ent: entity_abc.Entity, value: Any):
+        assert value is not None
+
+        value_current = getattr(ent, self._attr)
+
+        if value_current is None:
+            setattr(ent, self._attr, value)
+        else:
+            # make sure value isn't being changed
+            if value_current != value:
+                raise ReadOnlyError(self._attr, ent)
+
+        # invoke validator
+        if self._validator:
+            getattr(ent, self._validator)()  # type: ignore
+
+
+class ExtensionDescriptor:
+    """
+    Accessor for model extension.
+
+    A model extension performs additional processing on the model and provides
+    an interface to update other entities associated with this entity.
+    For example, {obj}`Note` uses an extension to process the list of
+    attributes from the note model and create {obj}`Attribute` instances.
+    """
+
+    _attr: str
+
+    def __init__(self, attr: str):
+        self._attr = attr
+
+    @require_setup
+    def __get__(self, container: ModelContainer, objtype=None):
+        return getattr(container, self._attr)
+
+    @require_setup
+    def __set__(self, container: ModelContainer, val):
+        getattr(container, self._attr, val)._setattr(val)