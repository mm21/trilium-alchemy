--- conflicted
+++ resolved
@@ -15,11 +15,7 @@
 """
 from __future__ import annotations
 
-<<<<<<< HEAD
-import logging
 import os
-=======
->>>>>>> 75f8f33f
 from dataclasses import dataclass
 from pathlib import Path
 
@@ -49,14 +45,8 @@
 def main(
     ctx: Context,
     host: str = Option(
-<<<<<<< HEAD
         None,
-        "--host",
         help="Trilium host, e.g. http://localhost:8080. Can also be set via TRILIUM_HOST environment variable.",
-=======
-        ...,
-        help="Trilium host, e.g. http://localhost:8080",
->>>>>>> 75f8f33f
         envvar="TRILIUM_HOST",
     ),
     token: str
